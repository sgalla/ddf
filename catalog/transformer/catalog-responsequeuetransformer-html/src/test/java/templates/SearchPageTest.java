--- conflicted
+++ resolved
@@ -1,439 +1,390 @@
-/**
- * Copyright (c) Codice Foundation
- *
- * This is free software: you can redistribute it and/or modify it under the terms of the GNU Lesser General Public License as published by the Free Software Foundation, either
- * version 3 of the License, or any later version. 
- *
- * This program is distributed in the hope that it will be useful, but WITHOUT ANY WARRANTY; without even the implied warranty of MERCHANTABILITY or FITNESS FOR A PARTICULAR PURPOSE.
- * See the GNU Lesser General Public License for more details. A copy of the GNU Lesser General Public License is distributed along with this program and can be found at
- * <http://www.gnu.org/licenses/lgpl.html>.
- *
- **/
-package templates;
-
-import static org.junit.Assert.assertFalse;
-import static org.junit.Assert.assertTrue;
-import static org.mockito.Mockito.mock;
-import static org.mockito.Mockito.when;
-
-import java.io.File;
-import java.io.StringWriter;
-import java.io.Writer;
-import java.net.MalformedURLException;
-import java.net.URI;
-import java.net.URISyntaxException;
-import java.net.URL;
-import java.text.NumberFormat;
-import java.text.SimpleDateFormat;
-import java.util.ArrayList;
-import java.util.Date;
-import java.util.HashMap;
-import java.util.HashSet;
-import java.util.Iterator;
-import java.util.List;
-import java.util.Map;
-import java.util.Set;
-
-import org.apache.camel.Exchange;
-import org.apache.camel.Message;
-import org.junit.BeforeClass;
-import org.junit.Test;
-
-import ddf.action.Action;
-import ddf.action.ActionProvider;
-import ddf.catalog.CatalogFramework;
-import ddf.catalog.data.ContentType;
-import ddf.catalog.data.Metacard;
-import ddf.catalog.data.Result;
-import ddf.catalog.operation.SourceInfoRequestEnterprise;
-import ddf.catalog.operation.SourceInfoResponse;
-import ddf.catalog.operation.SourceResponse;
-import ddf.catalog.source.SourceDescriptor;
-import ddf.catalog.source.SourceUnavailableException;
-import freemarker.ext.beans.BeansWrapper;
-import freemarker.template.Configuration;
-import freemarker.template.DefaultObjectWrapper;
-import freemarker.template.Template;
-
-
-public class SearchPageTest {
-	
-	private static final String SCHEME = "http";
-	private static final String HOST = "ddf.test.host";
-	private static final int PORT = 8181;
-	private static final String SCHEME_SPECIFIC_PART = SCHEME + "://" + HOST + ":" + PORT;	
-	
-	private static final long HIT_COUNT = 1004;
-	private static final long PAGE_SIZE = 5;
-
-	private static final String URL = SCHEME_SPECIFIC_PART + "/services/catalog/query?format=querypage&count=" + PAGE_SIZE + "&start=1&q=mace&temporalCriteria=absoluteTime&dtend=&dtend=&dtoffset=&offsetTime=&offsetTimeUnits=minutes&radius=14000&lat=45.2&lon=31.2&latitude=45.2&longitude=31.2&radiusValue=14&radiusUnits=kilometers&bbox=&west=&south=&east=&north=&type=Resource&typeList=Resource&src=ddf&federationSources=ddf";
-	private static final String HTML_ACTION = "/someAction/html";
-	private static final String METACARD_ACTION = "/someAction/metacard";
-	private static final String RESOURCE_ACTION = "/someAction/resource";	
-	private static final String HEADER = "Test Header";
-	private static final String FOOTER = "Test Footer";
-	private static final String TITLE = "Test Title";
-	private static final String LOCAL_ID = "localDDF";
-	private static final String FED_SOURCE_1_ID = "fed1";
-	private static final String FED_SOURCE_2_ID = "fed2";
-	private static final String CONTENT_TYPE_1 = "contentType 1";
-	private static final String CONTENT_TYPE_2 = "contentType 2";
-	private static final String CONTENT_TYPE_3 = "contentType 3";
-	private static final String METACARD_LOCATION = "POINT(1 2)";
-	private static final String METACARD_TITLE = "Metacard";
-
-
-	private static List<Metacard> metacards;	
-	private static Date runTimeDate = new Date();
-	
-	private static String generatedHtml;
-
-    @BeforeClass
-    public static void setUp() throws Exception {
-	    Configuration cfg = new Configuration();
-        cfg.setDirectoryForTemplateLoading(new File("src/main/resources/templates"));
-        cfg.setObjectWrapper(new DefaultObjectWrapper());
-
-        Template temp = cfg.getTemplate("searchpage.ftl");
-
-        Map<String, Object> root = new HashMap<String, Object>();
-        root.put("request", createRequest());
-        root.put("response", createResponse());
-        root.put("exchange", createExchange());
-        root.put("headers", createHeaders());
-
-        Writer out = new StringWriter();
-        temp.process(root, out);
-        out.flush();
-        
-        generatedHtml = out.toString();
-        System.out.println(generatedHtml);
-    }
-    
-    @Test 
-    public void testHeader() {
-    	assertTrue(generatedHtml.contains("<div class=\"banner\">" + HEADER + "</div>"));
-    }
-
-    @Test 
-    public void testFooter() {
-    	assertTrue(generatedHtml.contains("<div class=\"navbar-fixed-bottom banner\">" + FOOTER + "</div>"));
-    }
-    
-    @Test
-    public void testSites() {
-        // contains each site once and only once
-        assertTrue(containsExactlyOnce(generatedHtml, "<option>" + LOCAL_ID + "</option>"));
-        assertTrue(containsExactlyOnce(generatedHtml, "<option>" + FED_SOURCE_1_ID + "</option>"));
-        assertTrue(containsExactlyOnce(generatedHtml,
-                "<option disabled=\"disabled\" class=\"disabled_option\">" + FED_SOURCE_2_ID
-                        + "</option>"));
-    }
-
-    @Test 
-    public void testContentTypes() {
-    	assertTrue(containsExactlyOnce(generatedHtml, "<option>" + CONTENT_TYPE_1 + "</option>"));
-    	assertTrue(containsExactlyOnce(generatedHtml, "<option>" + CONTENT_TYPE_2 + "</option>"));
-    	assertTrue(containsExactlyOnce(generatedHtml, "<option>" + CONTENT_TYPE_3 + "</option>"));
-    }
-
-    @Test 
-    public void testHitCount() {
-    	assertTrue(generatedHtml.contains("<div class=\"resultsCount pull-left span6\" ><p class=\"lead\">Total Results: " + 
-    			NumberFormat.getIntegerInstance().format(HIT_COUNT) + " </p></div>"));
-    }
-    
-    @Test 
-    public void testMetacardActionProvider() {
-    	int count = 0;
-    	for(Metacard metacard : getMetacards()) {
-    		if(count < PAGE_SIZE) {
-    			assertTrue(generatedHtml.contains("<a class=\"metacard-modal\" href=\"" + generateActionUrl(HTML_ACTION, metacard) + "\">" + metacard.getTitle() + "</a>"));
-    		} else {
-    			assertFalse(generatedHtml.contains("<a href=\"" + generateActionUrl(HTML_ACTION, metacard) + "\">" + metacard.getTitle() + "</a>"));
-    		}
-    		count++;
-    	}
-    }
-
-    @Test 
-    public void testResourceActionProvider() {
-    	int count = 0;
-    	for(Metacard metacard : getMetacards()) {
-    		if(null == metacard.getResourceURI() || count >= PAGE_SIZE && hasResource(metacard)) {
-    			assertFalse(generatedHtml.contains("<a href=\"" + generateActionUrl(RESOURCE_ACTION, metacard) + "\">"));
-    		} else {
-    			
-    			assertTrue(generatedHtml.contains("<a href=\"" + generateActionUrl(RESOURCE_ACTION, metacard) + "\" target=\"_blank\">"));
-    		}
-    		count++;
-		}
-    }
-
-    @Test 
-    public void testDates() {
-    	String timeAsString = new SimpleDateFormat("yyyy-MM-dd HH:mm:ss zzz").format(runTimeDate);
-
-    	int lastIndexCreated = -1;
-    	int lastIndexEffective = -1;
-    	int count = 0;
-    	for(Iterator<Metacard> itr = getMetacards().iterator(); itr.hasNext() && count < PAGE_SIZE; itr.next()) {
-    		count++;
-    		lastIndexCreated = generatedHtml.indexOf("Effective: "+ timeAsString + "<br>", lastIndexCreated + 1);
-    		lastIndexEffective = generatedHtml.indexOf("Received: "+ timeAsString + "</td>", lastIndexEffective + 1);
-    		
-   			assertTrue(lastIndexCreated != -1);
-   			assertTrue(lastIndexEffective != -1);
-		}
-    }
-
-	@Test 
-    public void testPageCount() {
-		boolean hasPages = (PAGE_SIZE < HIT_COUNT);
-		
-		if(hasPages){
-    		assertTrue(generatedHtml.contains("<div class=\"pagination pull-right span6\">"));    		
-			assertTrue(generatedHtml.contains("<li class=\"disabled\"><a href=\"" + URL + "\">Prev</a></li>"));
-			assertTrue(generatedHtml.contains("<li class=\"active\"><a href=\"" + URL + "\">1</a></li>"));
-			assertTrue(generatedHtml.contains(">Next</a></li>"));
-			
-			int pages = (int) Math.ceil(((double) HIT_COUNT) / ((double) PAGE_SIZE));
-			
-			for(int i = 2; i <= pages && i <= 4; i++) {
-				assertTrue(generatedHtml.contains(">" + i + "</a></li>"));				
-			}
-
-    	} else {
-    		assertFalse(generatedHtml.contains("<div class=\"pagination pull-right span6\">"));
-    	}
-    }
-
-    private boolean containsExactlyOnce(String string, String fragment) {
-		return string.contains(fragment) && (string.indexOf(fragment) == string.lastIndexOf(fragment));
-	}
-
-	private static Message createRequest() {
-		Message message = mock(Message.class);
-		SourceResponse sourceResponse = mock(SourceResponse.class);
-		when(sourceResponse.getHits()).thenReturn(new Long(HIT_COUNT));
-
-		List<Result> results = new ArrayList<Result>();
-
-		int count = 0;
-		for(Metacard metacard : getMetacards()) {
-			Result result = mock(Result.class);
-			when(result.getMetacard()).thenReturn(metacard);
-			results.add(result);
-			count++;
-			if(count >= PAGE_SIZE) {
-				break;
-			}
-		}
-		
-		when(sourceResponse.getResults()).thenReturn(results);
-		
-		when(message.getBody()).thenReturn(sourceResponse);
-		return message;
-	}
-
-	private static Message createResponse() {
-		Message message = mock(Message.class);
-		return message;
-	}
-
-	private static Map<String, String> createHeaders() {
-		Map<String, String> headers = new HashMap<String, String>();
-		headers.put("url", URL);
-		return headers;
-	}
-
-	private static boolean hasResource(Metacard metacard) {
-		return hasResource(metacard.getTitle());
-	}
-
-	private static boolean hasResource(String title) {
-		int index = Integer.parseInt(title.split(" ")[1]);
-		return hasResource(index);
-	}
-
-	private static boolean hasResource(int i) {
-		return 0 == (i % 2);
-	}
-	
-	private static List<Metacard> getMetacards() {
-		if(null == metacards) {
-			metacards = new ArrayList<Metacard>();
-			for(int i = 0; i < HIT_COUNT; i++) {
-				Metacard metacard = mock(Metacard.class);
-				when(metacard.getSourceId()).thenReturn(LOCAL_ID);
-				when(metacard.getLocation()).thenReturn(METACARD_LOCATION);
-				when(metacard.getTitle()).thenReturn(METACARD_TITLE + " " + i);
-				when(metacard.getEffectiveDate()).thenReturn(runTimeDate);
-				when(metacard.getCreatedDate()).thenReturn(runTimeDate);
-				if(hasResource(i)) {  // just give even numbered metacards resources, any uri is fine
-					try {
-						URI uri = generateActionUrl(RESOURCE_ACTION, metacard).toURI();
-						when(metacard.getResourceURI()).thenReturn(uri);
-					} catch (URISyntaxException e) {
-					}	 				
-				}
-				
-			
-				metacards.add(metacard);
-			}
-		}
-		return metacards;
-	}
-	
-    private static Exchange createExchange() {
-
-        Set<ContentType> contentTypes = new HashSet<ContentType>();
-        ContentType a = mock(ContentType.class);
-        when(a.getName()).thenReturn(CONTENT_TYPE_1);
-        ContentType b = mock(ContentType.class);
-        when(b.getName()).thenReturn(CONTENT_TYPE_2);
-        ContentType c = mock(ContentType.class);
-        when(c.getName()).thenReturn(CONTENT_TYPE_3);
-        ContentType d = mock(ContentType.class);
-        when(d.getName()).thenReturn(CONTENT_TYPE_3); // duplicate should be
-                                                      // filtered
-
-        contentTypes.add(a);
-        contentTypes.add(b);
-        contentTypes.add(c);
-        contentTypes.add(d);
-
-        List<ActionProvider> htmlActionProviderList = new ArrayList<ActionProvider>();
-        htmlActionProviderList.add(buildActionProvider(HTML_ACTION));
-<<<<<<< HEAD
-		List<ActionProvider> metacardActionProviderList = new ArrayList<ActionProvider>();
-		metacardActionProviderList.add(buildActionProvider(METACARD_ACTION));
-		List<ActionProvider> thumbnailActionProviderList = new ArrayList<ActionProvider>();		
-		List<ActionProvider> resourceActionProviderList = new ArrayList<ActionProvider>();
-		resourceActionProviderList.add(buildActionProvider(RESOURCE_ACTION, true));
-		
-		List<FederatedSource> federatedSourceList = new ArrayList<FederatedSource>();
-		FederatedSource fedSource1 = mock(FederatedSource.class);
-		when(fedSource1.getId()).thenReturn(FED_SOURCE_1_ID);		
-		federatedSourceList.add(fedSource1);
-		federatedSourceList.add(fedSource1); // add it twice, should be filtered
-		FederatedSource fedSource2 = mock(FederatedSource.class);
-		when(fedSource2.getId()).thenReturn(FED_SOURCE_2_ID);		
-		when(fedSource2.getContentTypes()).thenReturn(contentTypes);		
-		federatedSourceList.add(fedSource2);
-		
-
-		SourceInfoRequestLocal sourceInfoRequestLocal = mock(SourceInfoRequestLocal.class);
-		CatalogFramework catalog = mock(CatalogFramework.class);
-		SourceInfoResponse localSourceInfoResponse = mock(SourceInfoResponse.class);
-		
-		when(catalog.getId()).thenReturn(LOCAL_ID);
-		Set<SourceDescriptor> localSrcSet = new HashSet<SourceDescriptor>();
-		SourceDescriptor localSrc = mock(SourceDescriptor.class);
-		localSrcSet.add(localSrc);
-		when(localSrc.getContentTypes()).thenReturn(contentTypes);		
-		when(localSourceInfoResponse.getSourceInfo()).thenReturn(localSrcSet);
-		try {
-			when(catalog.getSourceInfo(sourceInfoRequestLocal)).thenReturn(localSourceInfoResponse);
-		} catch (SourceUnavailableException e) {
-		}
-
-		BeansWrapper beansWrapper = new BeansWrapper();
-		
-		Exchange exchange = mock(Exchange.class);
-		when(exchange.getProperty("title")).thenReturn(TITLE);
-		when(exchange.getProperty("header")).thenReturn(HEADER);
-		when(exchange.getProperty("footer")).thenReturn(FOOTER);
-		when(exchange.getProperty("catalog")).thenReturn(catalog);
-		when(exchange.getProperty("beansWrapper")).thenReturn(beansWrapper);
-		when(exchange.getProperty("sourceInfoReq")).thenReturn(sourceInfoRequestLocal);
-		when(exchange.getProperty("federatedSites")).thenReturn(federatedSourceList);
-		when(exchange.getProperty("htmlActionProviderList")).thenReturn(htmlActionProviderList);
-		when(exchange.getProperty("metacardActionProviderList")).thenReturn(metacardActionProviderList);
-		when(exchange.getProperty("thumbnailActionProviderList")).thenReturn(thumbnailActionProviderList);
-		when(exchange.getProperty("resourceActionProviderList")).thenReturn(resourceActionProviderList);	
-
-		return exchange;
-	}
-=======
-        List<ActionProvider> metacardActionProviderList = new ArrayList<ActionProvider>();
-        metacardActionProviderList.add(buildActionProvider(METACARD_ACTION));
-        List<ActionProvider> thumbnailActionProviderList = new ArrayList<ActionProvider>();
-        List<ActionProvider> resourceActionProviderList = new ArrayList<ActionProvider>();
-        resourceActionProviderList.add(buildActionProvider(RESOURCE_ACTION, true));
-
-        SourceInfoRequestEnterprise sourceInfoRequest = mock(SourceInfoRequestEnterprise.class);
-        CatalogFramework catalog = mock(CatalogFramework.class);
-        SourceInfoResponse sourceInfoResponse = mock(SourceInfoResponse.class);
-
-        Set<SourceDescriptor> srcSet = new HashSet<SourceDescriptor>();
-        when(catalog.getId()).thenReturn(LOCAL_ID);
-        SourceDescriptor localSrc = mock(SourceDescriptor.class);
-        when(localSrc.getSourceId()).thenReturn(LOCAL_ID);
-        when(localSrc.isAvailable()).thenReturn(true);
-        when(localSrc.getContentTypes()).thenReturn(contentTypes);
-        srcSet.add(localSrc);
-        SourceDescriptor fedSource1 = mock(SourceDescriptor.class);
-        when(fedSource1.getSourceId()).thenReturn(FED_SOURCE_1_ID);
-        when(fedSource1.isAvailable()).thenReturn(true);
-        srcSet.add(fedSource1);
-        srcSet.add(fedSource1); // add it twice, should be filtered
-        SourceDescriptor fedSource2 = mock(SourceDescriptor.class);
-        when(fedSource2.getSourceId()).thenReturn(FED_SOURCE_2_ID);
-        when(fedSource2.getContentTypes()).thenReturn(new HashSet<ContentType>());
-        when(fedSource2.isAvailable()).thenReturn(false);
-        srcSet.add(fedSource2);
-
-        when(sourceInfoResponse.getSourceInfo()).thenReturn(srcSet);
-        try {
-            when(catalog.getSourceInfo(sourceInfoRequest)).thenReturn(sourceInfoResponse);
-        } catch (SourceUnavailableException e) {
-        }
-
-        Exchange exchange = mock(Exchange.class);
-        when(exchange.getProperty("title")).thenReturn(TITLE);
-        when(exchange.getProperty("header")).thenReturn(HEADER);
-        when(exchange.getProperty("footer")).thenReturn(FOOTER);
-        when(exchange.getProperty("catalog")).thenReturn(catalog);
-        when(exchange.getProperty("sourceInfoReqEnterprise")).thenReturn(sourceInfoRequest);
-        when(exchange.getProperty("htmlActionProviderList")).thenReturn(htmlActionProviderList);
-        when(exchange.getProperty("metacardActionProviderList")).thenReturn(
-                metacardActionProviderList);
-        when(exchange.getProperty("thumbnailActionProviderList")).thenReturn(
-                thumbnailActionProviderList);
-        when(exchange.getProperty("resourceActionProviderList")).thenReturn(
-                resourceActionProviderList);
-
-        return exchange;
-    }
->>>>>>> f293af82
-
-	private static ActionProvider buildActionProvider(String actionStr) {
-		return buildActionProvider(actionStr, false);
-	}
-	
-	private static ActionProvider buildActionProvider(String actionStr, boolean halfNull) {
-		ActionProvider metacardAction = mock(ActionProvider.class);
-		boolean returnNull = false;
-		for(Metacard metacard : getMetacards()) {
-			Action action = mock(Action.class);
-			URL url = generateActionUrl(actionStr, metacard);
-			when(action.getUrl()).thenReturn((halfNull && returnNull) ? null : url);
-			when(metacardAction.getAction(metacard)).thenReturn(action);
-			returnNull = !returnNull;
-		}
-		return metacardAction;
-	}
-
-	private static java.net.URL generateActionUrl(String actionStr, Metacard metacard) {
-		try {
-			return new URI(SCHEME, null, HOST, PORT, actionStr, null, metacard.getTitle()).toURL();
-		} catch (MalformedURLException e) {
-			e.printStackTrace();
-			return null;
-		} catch (URISyntaxException e) {
-			e.printStackTrace();
-			return null;
-		}
-	}
-}
+/**
+ * Copyright (c) Codice Foundation
+ *
+ * This is free software: you can redistribute it and/or modify it under the terms of the GNU Lesser General Public License as published by the Free Software Foundation, either
+ * version 3 of the License, or any later version. 
+ *
+ * This program is distributed in the hope that it will be useful, but WITHOUT ANY WARRANTY; without even the implied warranty of MERCHANTABILITY or FITNESS FOR A PARTICULAR PURPOSE.
+ * See the GNU Lesser General Public License for more details. A copy of the GNU Lesser General Public License is distributed along with this program and can be found at
+ * <http://www.gnu.org/licenses/lgpl.html>.
+ *
+ **/
+package templates;
+
+import static org.junit.Assert.assertFalse;
+import static org.junit.Assert.assertTrue;
+import static org.mockito.Mockito.mock;
+import static org.mockito.Mockito.when;
+
+import java.io.File;
+import java.io.StringWriter;
+import java.io.Writer;
+import java.net.MalformedURLException;
+import java.net.URI;
+import java.net.URISyntaxException;
+import java.net.URL;
+import java.text.NumberFormat;
+import java.text.SimpleDateFormat;
+import java.util.ArrayList;
+import java.util.Date;
+import java.util.HashMap;
+import java.util.HashSet;
+import java.util.Iterator;
+import java.util.List;
+import java.util.Map;
+import java.util.Set;
+
+import org.apache.camel.Exchange;
+import org.apache.camel.Message;
+import org.junit.BeforeClass;
+import org.junit.Test;
+
+import ddf.action.Action;
+import ddf.action.ActionProvider;
+import ddf.catalog.CatalogFramework;
+import ddf.catalog.data.ContentType;
+import ddf.catalog.data.Metacard;
+import ddf.catalog.data.Result;
+import ddf.catalog.operation.SourceInfoRequestEnterprise;
+import ddf.catalog.operation.SourceInfoResponse;
+import ddf.catalog.operation.SourceResponse;
+import ddf.catalog.source.SourceDescriptor;
+import ddf.catalog.source.SourceUnavailableException;
+import freemarker.ext.beans.BeansWrapper;
+import freemarker.template.Configuration;
+import freemarker.template.DefaultObjectWrapper;
+import freemarker.template.Template;
+
+
+public class SearchPageTest {
+	
+	private static final String SCHEME = "http";
+	private static final String HOST = "ddf.test.host";
+	private static final int PORT = 8181;
+	private static final String SCHEME_SPECIFIC_PART = SCHEME + "://" + HOST + ":" + PORT;	
+	
+	private static final long HIT_COUNT = 1004;
+	private static final long PAGE_SIZE = 5;
+
+	private static final String URL = SCHEME_SPECIFIC_PART + "/services/catalog/query?format=querypage&count=" + PAGE_SIZE + "&start=1&q=mace&temporalCriteria=absoluteTime&dtend=&dtend=&dtoffset=&offsetTime=&offsetTimeUnits=minutes&radius=14000&lat=45.2&lon=31.2&latitude=45.2&longitude=31.2&radiusValue=14&radiusUnits=kilometers&bbox=&west=&south=&east=&north=&type=Resource&typeList=Resource&src=ddf&federationSources=ddf";
+	private static final String HTML_ACTION = "/someAction/html";
+	private static final String METACARD_ACTION = "/someAction/metacard";
+	private static final String RESOURCE_ACTION = "/someAction/resource";	
+	private static final String HEADER = "Test Header";
+	private static final String FOOTER = "Test Footer";
+	private static final String TITLE = "Test Title";
+	private static final String LOCAL_ID = "localDDF";
+	private static final String FED_SOURCE_1_ID = "fed1";
+	private static final String FED_SOURCE_2_ID = "fed2";
+	private static final String CONTENT_TYPE_1 = "contentType 1";
+	private static final String CONTENT_TYPE_2 = "contentType 2";
+	private static final String CONTENT_TYPE_3 = "contentType 3";
+	private static final String METACARD_LOCATION = "POINT(1 2)";
+	private static final String METACARD_TITLE = "Metacard";
+
+
+	private static List<Metacard> metacards;	
+	private static Date runTimeDate = new Date();
+	
+	private static String generatedHtml;
+
+    @BeforeClass
+    public static void setUp() throws Exception {
+	    Configuration cfg = new Configuration();
+        cfg.setDirectoryForTemplateLoading(new File("src/main/resources/templates"));
+        cfg.setObjectWrapper(new DefaultObjectWrapper());
+
+        Template temp = cfg.getTemplate("searchpage.ftl");
+
+        Map<String, Object> root = new HashMap<String, Object>();
+        root.put("request", createRequest());
+        root.put("response", createResponse());
+        root.put("exchange", createExchange());
+        root.put("headers", createHeaders());
+
+        Writer out = new StringWriter();
+        temp.process(root, out);
+        out.flush();
+        
+        generatedHtml = out.toString();
+        System.out.println(generatedHtml);
+    }
+    
+    @Test 
+    public void testHeader() {
+    	assertTrue(generatedHtml.contains("<div class=\"banner\">" + HEADER + "</div>"));
+    }
+
+    @Test 
+    public void testFooter() {
+    	assertTrue(generatedHtml.contains("<div class=\"navbar-fixed-bottom banner\">" + FOOTER + "</div>"));
+    }
+    
+    @Test
+    public void testSites() {
+        // contains each site once and only once
+        assertTrue(containsExactlyOnce(generatedHtml, "<option>" + LOCAL_ID + "</option>"));
+        assertTrue(containsExactlyOnce(generatedHtml, "<option>" + FED_SOURCE_1_ID + "</option>"));
+        assertTrue(containsExactlyOnce(generatedHtml,
+                "<option disabled=\"disabled\" class=\"disabled_option\">" + FED_SOURCE_2_ID
+                        + "</option>"));
+    }
+
+    @Test 
+    public void testContentTypes() {
+    	assertTrue(containsExactlyOnce(generatedHtml, "<option>" + CONTENT_TYPE_1 + "</option>"));
+    	assertTrue(containsExactlyOnce(generatedHtml, "<option>" + CONTENT_TYPE_2 + "</option>"));
+    	assertTrue(containsExactlyOnce(generatedHtml, "<option>" + CONTENT_TYPE_3 + "</option>"));
+    }
+
+    @Test 
+    public void testHitCount() {
+    	assertTrue(generatedHtml.contains("<div class=\"resultsCount pull-left span6\" ><p class=\"lead\">Total Results: " + 
+    			NumberFormat.getIntegerInstance().format(HIT_COUNT) + " </p></div>"));
+    }
+    
+    @Test 
+    public void testMetacardActionProvider() {
+    	int count = 0;
+    	for(Metacard metacard : getMetacards()) {
+    		if(count < PAGE_SIZE) {
+    			assertTrue(generatedHtml.contains("<a class=\"metacard-modal\" href=\"" + generateActionUrl(HTML_ACTION, metacard) + "\">" + metacard.getTitle() + "</a>"));
+    		} else {
+    			assertFalse(generatedHtml.contains("<a href=\"" + generateActionUrl(HTML_ACTION, metacard) + "\">" + metacard.getTitle() + "</a>"));
+    		}
+    		count++;
+    	}
+    }
+
+    @Test 
+    public void testResourceActionProvider() {
+    	int count = 0;
+    	for(Metacard metacard : getMetacards()) {
+    		if(null == metacard.getResourceURI() || count >= PAGE_SIZE && hasResource(metacard)) {
+    			assertFalse(generatedHtml.contains("<a href=\"" + generateActionUrl(RESOURCE_ACTION, metacard) + "\">"));
+    		} else {
+    			
+    			assertTrue(generatedHtml.contains("<a href=\"" + generateActionUrl(RESOURCE_ACTION, metacard) + "\" target=\"_blank\">"));
+    		}
+    		count++;
+		}
+    }
+
+    @Test 
+    public void testDates() {
+    	String timeAsString = new SimpleDateFormat("yyyy-MM-dd HH:mm:ss zzz").format(runTimeDate);
+
+    	int lastIndexCreated = -1;
+    	int lastIndexEffective = -1;
+    	int count = 0;
+    	for(Iterator<Metacard> itr = getMetacards().iterator(); itr.hasNext() && count < PAGE_SIZE; itr.next()) {
+    		count++;
+    		lastIndexCreated = generatedHtml.indexOf("Effective: "+ timeAsString + "<br>", lastIndexCreated + 1);
+    		lastIndexEffective = generatedHtml.indexOf("Received: "+ timeAsString + "</td>", lastIndexEffective + 1);
+    		
+   			assertTrue(lastIndexCreated != -1);
+   			assertTrue(lastIndexEffective != -1);
+		}
+    }
+
+	@Test 
+    public void testPageCount() {
+		boolean hasPages = (PAGE_SIZE < HIT_COUNT);
+		
+		if(hasPages){
+    		assertTrue(generatedHtml.contains("<div class=\"pagination pull-right span6\">"));    		
+			assertTrue(generatedHtml.contains("<li class=\"disabled\"><a href=\"" + URL + "\">Prev</a></li>"));
+			assertTrue(generatedHtml.contains("<li class=\"active\"><a href=\"" + URL + "\">1</a></li>"));
+			assertTrue(generatedHtml.contains(">Next</a></li>"));
+			
+			int pages = (int) Math.ceil(((double) HIT_COUNT) / ((double) PAGE_SIZE));
+			
+			for(int i = 2; i <= pages && i <= 4; i++) {
+				assertTrue(generatedHtml.contains(">" + i + "</a></li>"));				
+			}
+
+    	} else {
+    		assertFalse(generatedHtml.contains("<div class=\"pagination pull-right span6\">"));
+    	}
+    }
+
+    private boolean containsExactlyOnce(String string, String fragment) {
+		return string.contains(fragment) && (string.indexOf(fragment) == string.lastIndexOf(fragment));
+	}
+
+	private static Message createRequest() {
+		Message message = mock(Message.class);
+		SourceResponse sourceResponse = mock(SourceResponse.class);
+		when(sourceResponse.getHits()).thenReturn(new Long(HIT_COUNT));
+
+		List<Result> results = new ArrayList<Result>();
+
+		int count = 0;
+		for(Metacard metacard : getMetacards()) {
+			Result result = mock(Result.class);
+			when(result.getMetacard()).thenReturn(metacard);
+			results.add(result);
+			count++;
+			if(count >= PAGE_SIZE) {
+				break;
+			}
+		}
+		
+		when(sourceResponse.getResults()).thenReturn(results);
+		
+		when(message.getBody()).thenReturn(sourceResponse);
+		return message;
+	}
+
+	private static Message createResponse() {
+		Message message = mock(Message.class);
+		return message;
+	}
+
+	private static Map<String, String> createHeaders() {
+		Map<String, String> headers = new HashMap<String, String>();
+		headers.put("url", URL);
+		return headers;
+	}
+
+	private static boolean hasResource(Metacard metacard) {
+		return hasResource(metacard.getTitle());
+	}
+
+	private static boolean hasResource(String title) {
+		int index = Integer.parseInt(title.split(" ")[1]);
+		return hasResource(index);
+	}
+
+	private static boolean hasResource(int i) {
+		return 0 == (i % 2);
+	}
+	
+	private static List<Metacard> getMetacards() {
+		if(null == metacards) {
+			metacards = new ArrayList<Metacard>();
+			for(int i = 0; i < HIT_COUNT; i++) {
+				Metacard metacard = mock(Metacard.class);
+				when(metacard.getSourceId()).thenReturn(LOCAL_ID);
+				when(metacard.getLocation()).thenReturn(METACARD_LOCATION);
+				when(metacard.getTitle()).thenReturn(METACARD_TITLE + " " + i);
+				when(metacard.getEffectiveDate()).thenReturn(runTimeDate);
+				when(metacard.getCreatedDate()).thenReturn(runTimeDate);
+				if(hasResource(i)) {  // just give even numbered metacards resources, any uri is fine
+					try {
+						URI uri = generateActionUrl(RESOURCE_ACTION, metacard).toURI();
+						when(metacard.getResourceURI()).thenReturn(uri);
+					} catch (URISyntaxException e) {
+					}	 				
+				}
+				
+			
+				metacards.add(metacard);
+			}
+		}
+		return metacards;
+	}
+	
+    private static Exchange createExchange() {
+
+        Set<ContentType> contentTypes = new HashSet<ContentType>();
+        ContentType a = mock(ContentType.class);
+        when(a.getName()).thenReturn(CONTENT_TYPE_1);
+        ContentType b = mock(ContentType.class);
+        when(b.getName()).thenReturn(CONTENT_TYPE_2);
+        ContentType c = mock(ContentType.class);
+        when(c.getName()).thenReturn(CONTENT_TYPE_3);
+        ContentType d = mock(ContentType.class);
+        when(d.getName()).thenReturn(CONTENT_TYPE_3); // duplicate should be
+                                                      // filtered
+
+        contentTypes.add(a);
+        contentTypes.add(b);
+        contentTypes.add(c);
+        contentTypes.add(d);
+
+        List<ActionProvider> htmlActionProviderList = new ArrayList<ActionProvider>();
+        htmlActionProviderList.add(buildActionProvider(HTML_ACTION));
+        List<ActionProvider> metacardActionProviderList = new ArrayList<ActionProvider>();
+        metacardActionProviderList.add(buildActionProvider(METACARD_ACTION));
+        List<ActionProvider> thumbnailActionProviderList = new ArrayList<ActionProvider>();
+        List<ActionProvider> resourceActionProviderList = new ArrayList<ActionProvider>();
+        resourceActionProviderList.add(buildActionProvider(RESOURCE_ACTION, true));
+
+        SourceInfoRequestEnterprise sourceInfoRequest = mock(SourceInfoRequestEnterprise.class);
+        CatalogFramework catalog = mock(CatalogFramework.class);
+        SourceInfoResponse sourceInfoResponse = mock(SourceInfoResponse.class);
+
+        Set<SourceDescriptor> srcSet = new HashSet<SourceDescriptor>();
+        when(catalog.getId()).thenReturn(LOCAL_ID);
+        SourceDescriptor localSrc = mock(SourceDescriptor.class);
+        when(localSrc.getSourceId()).thenReturn(LOCAL_ID);
+        when(localSrc.isAvailable()).thenReturn(true);
+        when(localSrc.getContentTypes()).thenReturn(contentTypes);
+        srcSet.add(localSrc);
+        SourceDescriptor fedSource1 = mock(SourceDescriptor.class);
+        when(fedSource1.getSourceId()).thenReturn(FED_SOURCE_1_ID);
+        when(fedSource1.isAvailable()).thenReturn(true);
+        srcSet.add(fedSource1);
+        srcSet.add(fedSource1); // add it twice, should be filtered
+        SourceDescriptor fedSource2 = mock(SourceDescriptor.class);
+        when(fedSource2.getSourceId()).thenReturn(FED_SOURCE_2_ID);
+        when(fedSource2.getContentTypes()).thenReturn(new HashSet<ContentType>());
+        when(fedSource2.isAvailable()).thenReturn(false);
+        srcSet.add(fedSource2);
+
+        when(sourceInfoResponse.getSourceInfo()).thenReturn(srcSet);
+        try {
+            when(catalog.getSourceInfo(sourceInfoRequest)).thenReturn(sourceInfoResponse);
+        } catch (SourceUnavailableException e) {
+        }
+
+		BeansWrapper beansWrapper = new BeansWrapper();
+		
+        Exchange exchange = mock(Exchange.class);
+        when(exchange.getProperty("title")).thenReturn(TITLE);
+        when(exchange.getProperty("header")).thenReturn(HEADER);
+        when(exchange.getProperty("footer")).thenReturn(FOOTER);
+        when(exchange.getProperty("catalog")).thenReturn(catalog);
+        when(exchange.getProperty("beansWrapper")).thenReturn(beansWrapper);
+        when(exchange.getProperty("sourceInfoReqEnterprise")).thenReturn(sourceInfoRequest);
+        when(exchange.getProperty("htmlActionProviderList")).thenReturn(htmlActionProviderList);
+        when(exchange.getProperty("metacardActionProviderList")).thenReturn(
+                metacardActionProviderList);
+        when(exchange.getProperty("thumbnailActionProviderList")).thenReturn(
+                thumbnailActionProviderList);
+        when(exchange.getProperty("resourceActionProviderList")).thenReturn(
+                resourceActionProviderList);
+
+        return exchange;
+    }
+
+	private static ActionProvider buildActionProvider(String actionStr) {
+		return buildActionProvider(actionStr, false);
+	}
+	
+	private static ActionProvider buildActionProvider(String actionStr, boolean halfNull) {
+		ActionProvider metacardAction = mock(ActionProvider.class);
+		boolean returnNull = false;
+		for(Metacard metacard : getMetacards()) {
+			Action action = mock(Action.class);
+			URL url = generateActionUrl(actionStr, metacard);
+			when(action.getUrl()).thenReturn((halfNull && returnNull) ? null : url);
+			when(metacardAction.getAction(metacard)).thenReturn(action);
+			returnNull = !returnNull;
+		}
+		return metacardAction;
+	}
+
+	private static java.net.URL generateActionUrl(String actionStr, Metacard metacard) {
+		try {
+			return new URI(SCHEME, null, HOST, PORT, actionStr, null, metacard.getTitle()).toURL();
+		} catch (MalformedURLException e) {
+			e.printStackTrace();
+			return null;
+		} catch (URISyntaxException e) {
+			e.printStackTrace();
+			return null;
+		}
+	}
+}