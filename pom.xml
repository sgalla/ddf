--- conflicted
+++ resolved
@@ -1041,10 +1041,7 @@
                         <version>1.2.9</version>
                         <configuration>
                             <failBuildOnCVSS>8</failBuildOnCVSS>
-<<<<<<< HEAD
-=======
                             <format>ALL</format>
->>>>>>> 26a8a072
                         </configuration>
                         <executions>
                             <execution>
