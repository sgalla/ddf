<?xml version="1.0" encoding="UTF-8"?>
<!--
/**
 * Copyright (c) Codice Foundation
 *
 * This is free software: you can redistribute it and/or modify it under the terms of the GNU Lesser General Public License as published by the Free Software Foundation, either
 * version 3 of the License, or any later version. 
 *
 * This program is distributed in the hope that it will be useful, but WITHOUT ANY WARRANTY; without even the implied warranty of MERCHANTABILITY or FITNESS FOR A PARTICULAR PURPOSE.
 * See the GNU Lesser General Public License for more details. A copy of the GNU Lesser General Public License is distributed along with this program and can be found at
 * <http://www.gnu.org/licenses/lgpl.html>.
 *
 **/
-->

<blueprint xmlns:cm="http://aries.apache.org/blueprint/xmlns/blueprint-cm/v1.1.0"
           xmlns:jaxrs="http://cxf.apache.org/blueprint/jaxrs"
           xmlns="http://www.osgi.org/xmlns/blueprint/v1.0.0">

<<<<<<< HEAD
    <reference id="webBranding" interface="org.apache.felix.webconsole.BrandingPlugin"/>
    
    <reference id="httpProxyService" interface="org.codice.proxy.http.HttpProxyService"/>
=======
    <reference id="webBranding" interface="org.apache.felix.webconsole.BrandingPlugin" />

    <camelContext xmlns="http://camel.apache.org/schema/blueprint" id="proxyCamelContext" />


    <bean id="camelServletCreator" class="org.codice.proxy.http.CamelServletCreator" init-method="registerServlet">
    	<argument ref="blueprintBundleContext"/>
        <argument ref="proxyCamelContext" />
    </bean>

    <bean id="httpProxyService" class="org.codice.proxy.http.HttpProxyServiceImpl" destroy-method="destroy">
    	<argument ref="blueprintBundleContext"/>
    	<argument ref="proxyCamelContext" />
    </bean>
>>>>>>> 9342fa79

	<bean id="configurationStore"
          class="org.codice.ddf.ui.searchui.standard.properties.ConfigurationStore"
          destroy-method="destroy">
		<cm:managed-properties persistent-id="org.codice.ddf.ui.search.standard.properties"
<<<<<<< HEAD
                               update-strategy="container-managed"/>
        <property name="branding" ref="webBranding"/>
        <property name="httpProxy" ref="httpProxyService"/>
        <property name="bundleContext" ref="blueprintBundleContext"/>
        <property name="imageryProviders"
                  value='{"type" "OSM" "url" "http://otile1.mqcdn.com/tiles/1.0.0/map" "fileExtension" "jpg" "alpha" 1},{"type" "OSM" "url" "http://otile1.mqcdn.com/tiles/1.0.0/sat" "fileExtension" "jpg" "alpha" 0.5}'/>
        <property name="terrainProvider"
                  value='{"type" "CT" "url" "http://cesiumjs.org/stk-terrain/tilesets/world/tiles"}'/>
=======
			update-strategy="container-managed" />
        <property name="branding" ref="webBranding" />
        <property name="httpProxy" ref="httpProxyService" />
        <property name="imageryProviders" value='{"type" "OSM" "url" "http://otile1.mqcdn.com/tiles/1.0.0/map" "fileExtension" "jpg" "alpha" 1},{"type" "OSM" "url" "http://otile1.mqcdn.com/tiles/1.0.0/sat" "fileExtension" "jpg" "alpha" 0.5}' />
        <property name="terrainProvider" value='{"type" "CT" "url" "http://cesiumjs.org/stk-terrain/tilesets/world/tiles"}' />
>>>>>>> 9342fa79
	</bean>
  
    <jaxrs:server id="restService" address="/store">
        <jaxrs:serviceBeans>
            <ref component-id="configurationStore"/>
        </jaxrs:serviceBeans>
        <jaxrs:outInterceptors>
            <bean class="org.apache.cxf.jaxrs.provider.jsonp.JsonpPreStreamInterceptor"/>
            <bean class="org.apache.cxf.jaxrs.provider.jsonp.JsonpPostStreamInterceptor"/>
        </jaxrs:outInterceptors>
    </jaxrs:server>

</blueprint><|MERGE_RESOLUTION|>--- conflicted
+++ resolved
@@ -17,47 +17,34 @@
            xmlns:jaxrs="http://cxf.apache.org/blueprint/jaxrs"
            xmlns="http://www.osgi.org/xmlns/blueprint/v1.0.0">
 
-<<<<<<< HEAD
     <reference id="webBranding" interface="org.apache.felix.webconsole.BrandingPlugin"/>
-    
-    <reference id="httpProxyService" interface="org.codice.proxy.http.HttpProxyService"/>
-=======
-    <reference id="webBranding" interface="org.apache.felix.webconsole.BrandingPlugin" />
 
-    <camelContext xmlns="http://camel.apache.org/schema/blueprint" id="proxyCamelContext" />
+    <camelContext xmlns="http://camel.apache.org/schema/blueprint" id="proxyCamelContext"/>
 
 
-    <bean id="camelServletCreator" class="org.codice.proxy.http.CamelServletCreator" init-method="registerServlet">
+    <bean id="camelServletCreator" class="org.codice.proxy.http.CamelServletCreator"
+          init-method="registerServlet">
     	<argument ref="blueprintBundleContext"/>
-        <argument ref="proxyCamelContext" />
+        <argument ref="proxyCamelContext"/>
     </bean>
 
-    <bean id="httpProxyService" class="org.codice.proxy.http.HttpProxyServiceImpl" destroy-method="destroy">
+    <bean id="httpProxyService" class="org.codice.proxy.http.HttpProxyServiceImpl"
+          destroy-method="destroy">
     	<argument ref="blueprintBundleContext"/>
-    	<argument ref="proxyCamelContext" />
+    	<argument ref="proxyCamelContext"/>
     </bean>
->>>>>>> 9342fa79
 
 	<bean id="configurationStore"
           class="org.codice.ddf.ui.searchui.standard.properties.ConfigurationStore"
           destroy-method="destroy">
 		<cm:managed-properties persistent-id="org.codice.ddf.ui.search.standard.properties"
-<<<<<<< HEAD
                                update-strategy="container-managed"/>
         <property name="branding" ref="webBranding"/>
         <property name="httpProxy" ref="httpProxyService"/>
-        <property name="bundleContext" ref="blueprintBundleContext"/>
         <property name="imageryProviders"
                   value='{"type" "OSM" "url" "http://otile1.mqcdn.com/tiles/1.0.0/map" "fileExtension" "jpg" "alpha" 1},{"type" "OSM" "url" "http://otile1.mqcdn.com/tiles/1.0.0/sat" "fileExtension" "jpg" "alpha" 0.5}'/>
         <property name="terrainProvider"
                   value='{"type" "CT" "url" "http://cesiumjs.org/stk-terrain/tilesets/world/tiles"}'/>
-=======
-			update-strategy="container-managed" />
-        <property name="branding" ref="webBranding" />
-        <property name="httpProxy" ref="httpProxyService" />
-        <property name="imageryProviders" value='{"type" "OSM" "url" "http://otile1.mqcdn.com/tiles/1.0.0/map" "fileExtension" "jpg" "alpha" 1},{"type" "OSM" "url" "http://otile1.mqcdn.com/tiles/1.0.0/sat" "fileExtension" "jpg" "alpha" 0.5}' />
-        <property name="terrainProvider" value='{"type" "CT" "url" "http://cesiumjs.org/stk-terrain/tilesets/world/tiles"}' />
->>>>>>> 9342fa79
 	</bean>
   
     <jaxrs:server id="restService" address="/store">
